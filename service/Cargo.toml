[package]
name = "shuttle-service"
version = "0.4.1"
edition = "2021"
license = "Apache-2.0"
description = "Service traits and macros to deploy on the shuttle platform (https://www.shuttle.rs/)"

[lib]
doctest = false

[dependencies]
anyhow = "1.0.57"
async-trait = "0.1.56"
axum = { version = "0.5.7", optional = true }
cargo = { version = "0.62.0", optional = true }
cargo_metadata = "0.15.0"
chrono = "0.4.19"
futures = { version = "0.3.21", features = ["std"] }
hyper = { version = "0.14.19", features = ["server", "tcp", "http1"], optional = true }
lazy_static = "1.4.0"
libloading = { version = "0.7.3", optional = true }
log = "0.4.17"
paste = "1.0.7"
<<<<<<< HEAD
pipe = "0.4.0"
=======
poem = { version = "1.3.35", optional = true }
>>>>>>> e993f00d
regex = "1.5.6"
rocket = { version = "0.5.0-rc.2", optional = true }
sqlx = { version = "0.5.13", optional = true }
sync_wrapper = { version = "0.1.1", optional = true }
thiserror = "1.0.31"
tide = { version = "0.16.0", optional = true }
tokio = { version = "1.19.2", features = ["rt", "rt-multi-thread"] }
tower = { version = "0.4.12", features = ["make"], optional = true }

# Tide does not have tokio support. So make sure async-std is compatible with tokio
# https://github.com/http-rs/tide/issues/791
[dependencies.async-std]
version = "1"
features = ["tokio1"]

[dependencies.shuttle-codegen]
version = "0.4.1"
path = "../codegen"
optional = true

[dev-dependencies]
portpicker = { version = "0.1.1" }
uuid = { version = "1.1.1", features = ["v4"] }

[dependencies.shuttle-common]
version = "0.4.1"
path = "../common"

[features]
default = ["codegen"]
codegen = ["shuttle-codegen"]
loader = ["cargo", "libloading"]

sqlx-integration = ["sqlx/runtime-tokio-native-tls"]
sqlx-postgres = ["sqlx-integration", "sqlx/postgres"]
sqlx-aws-postgres = ["sqlx-integration", "sqlx/postgres"]
sqlx-aws-mysql = ["sqlx-integration", "sqlx/mysql"]
sqlx-aws-mariadb = ["sqlx-integration", "sqlx/mysql"]

secrets = ["sqlx-postgres"]

web-axum = ["axum", "sync_wrapper"]
web-rocket = ["rocket"]
web-tide = ["tide"]
web-tower = ["tower", "hyper"]
web-poem = ["poem"]<|MERGE_RESOLUTION|>--- conflicted
+++ resolved
@@ -21,11 +21,8 @@
 libloading = { version = "0.7.3", optional = true }
 log = "0.4.17"
 paste = "1.0.7"
-<<<<<<< HEAD
 pipe = "0.4.0"
-=======
 poem = { version = "1.3.35", optional = true }
->>>>>>> e993f00d
 regex = "1.5.6"
 rocket = { version = "0.5.0-rc.2", optional = true }
 sqlx = { version = "0.5.13", optional = true }
