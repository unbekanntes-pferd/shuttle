#syntax=docker/dockerfile-upstream:1.4.0-rc1
FROM rust:1.63.0-buster as shuttle-build
RUN apt-get update &&\
    apt-get install -y curl protobuf-compiler
RUN cargo install cargo-chef
WORKDIR /build

FROM shuttle-build as cache
WORKDIR /src
COPY . .
<<<<<<< HEAD
RUN find ${SRC_CRATES} \( -name "*.proto" -or -name "*.rs" -or -name "*.toml" -or -name "*.sql" \) -type f -exec install -D \{\} /build/\{\} \;
=======
RUN find ${SRC_CRATES} \( -name "*.proto" -or -name "*.rs" -or -name "*.toml" -or -name "README.md" \) -type f -exec install -D \{\} /build/\{\} \;
>>>>>>> 70f47845

FROM shuttle-build AS planner
COPY --from=cache /build .
RUN cargo chef prepare --recipe-path recipe.json

FROM shuttle-build AS builder
COPY --from=planner /build/recipe.json recipe.json
RUN cargo chef cook --recipe-path recipe.json
COPY --from=cache /build .
ARG crate
RUN cargo build --bin ${crate}

FROM rust:1.63.0-buster as shuttle-common
RUN apt-get update &&\
    apt-get install -y curl
COPY --from=cache /build/ /usr/src/shuttle/

FROM shuttle-common
ARG crate
COPY --from=builder /build/target/debug/${crate} /usr/local/bin/service
ENTRYPOINT ["/usr/local/bin/service"]<|MERGE_RESOLUTION|>--- conflicted
+++ resolved
@@ -8,11 +8,7 @@
 FROM shuttle-build as cache
 WORKDIR /src
 COPY . .
-<<<<<<< HEAD
-RUN find ${SRC_CRATES} \( -name "*.proto" -or -name "*.rs" -or -name "*.toml" -or -name "*.sql" \) -type f -exec install -D \{\} /build/\{\} \;
-=======
-RUN find ${SRC_CRATES} \( -name "*.proto" -or -name "*.rs" -or -name "*.toml" -or -name "README.md" \) -type f -exec install -D \{\} /build/\{\} \;
->>>>>>> 70f47845
+RUN find ${SRC_CRATES} \( -name "*.proto" -or -name "*.rs" -or -name "*.toml" -or -name "README.md" -or -name "*.sql" \) -type f -exec install -D \{\} /build/\{\} \;
 
 FROM shuttle-build AS planner
 COPY --from=cache /build .
